path = require 'path'

{WorkspaceView} = require 'atom'
fs = require 'fs-plus'
temp = require('temp').track()

Snippet = require '../lib/snippet'
Snippets = require '../lib/snippets'
SnippetsAvailable = require '../lib/snippets-available'

describe "Snippets extension", ->
  [buffer, editorView, editor, snippets] = []

  beforeEach ->
    atom.workspaceView = new WorkspaceView
    spyOn(Snippets, 'loadAll')

    waitsForPromise ->
      atom.workspace.open('sample.js')

    waitsForPromise ->
      atom.packages.activatePackage('language-javascript')

    waitsForPromise ->
      atom.packages.activatePackage("snippets").then ({mainModule}) ->
        snippets = mainModule

    runs ->
      editorView = atom.workspaceView.getActiveView()
      editor = atom.workspace.getActiveEditor()
      buffer = editor.getBuffer()
      atom.workspaceView.simulateDomAttachment()
      atom.workspaceView.enableKeymap()

  describe "when 'tab' is triggered on the editorView", ->
    beforeEach ->
      snippets.add __filename,
        ".source.js":
          "without tab stops":
            prefix: "t1"
            body: "this is a test"

          "overlapping prefix":
            prefix: "tt1"
            body: "this is another test"

          "special chars":
            prefix: "@unique"
            body: "@unique see"

          "tab stops":
            prefix: "t2"
            body: """
              go here next:($2) and finally go here:($0)
              go here first:($1)

            """

          "indented second line":
            prefix: "t3"
            body: """
              line 1
              \tline 2$1

            """

          "nested tab stops":
            prefix: "t5"
            body: '${1:"${2:key}"}: ${3:value}'

          "caused problems with undo":
            prefix: "t6"
            body: """
              first line$1
                ${2:placeholder ending second line}
            """

          "contains empty lines":
            prefix: "t7"
            body: """
              first line $1


              fourth line after blanks $2
            """
          "with/without placeholder":
            prefix: "t8"
            body: """
              with placeholder ${1:test}
              without placeholder ${2}
            """

          "multi-caret":
            prefix: "t9"
            body: """
              with placeholder ${1:test}
              without placeholder $1
            """

          "large indices":
            prefix: "t10"
            body: """
              hello${10} ${11:large} indices${1}
            """

<<<<<<< HEAD
          "no body":
            prefix: "bad1"

          "number body":
            prefix: "bad2"
            body: 100

    describe "when the snippet body is invalid or missing", ->
      it "does not register the snippet", ->
        editor.setText('')
        editor.insertText('bad1')
        editorView.trigger 'snippets:expand'
        expect(buffer.getText()).toBe 'bad1'

        editor.setText('')
        editor.setText('bad2')
        editorView.trigger 'snippets:expand'
        expect(buffer.getText()).toBe 'bad2'
=======
          "many tabstops":
            prefix: "t11"
            body: """
              $0one${1} ${2:two} three${3}
            """
>>>>>>> a4f9134d

    describe "when the letters preceding the cursor trigger a snippet", ->
      describe "when the snippet contains no tab stops", ->
        it "replaces the prefix with the snippet text and places the cursor at its end", ->
          editor.insertText("t1")
          expect(editor.getCursorScreenPosition()).toEqual [0, 2]

          editorView.trigger keydownEvent('tab', target: editorView[0])
          expect(buffer.lineForRow(0)).toBe "this is a testvar quicksort = function () {"
          expect(editor.getCursorScreenPosition()).toEqual [0, 14]

        it "inserts a real tab the next time a tab is pressed after the snippet is expanded", ->
          editor.insertText("t1")
          editorView.trigger keydownEvent('tab', target: editorView[0])
          expect(buffer.lineForRow(0)).toBe "this is a testvar quicksort = function () {"
          editorView.trigger keydownEvent('tab', target: editorView[0])
          expect(buffer.lineForRow(0)).toBe "this is a test  var quicksort = function () {"

      describe "when the snippet contains tab stops", ->
        it "places the cursor at the first tab-stop, and moves the cursor in response to 'next-tab-stop' events", ->
          markerCountBefore = editor.getMarkerCount()
          editor.setCursorScreenPosition([2, 0])
          editor.insertText('t2')
          editorView.trigger keydownEvent('tab', target: editorView[0])
          expect(buffer.lineForRow(2)).toBe "go here next:() and finally go here:()"
          expect(buffer.lineForRow(3)).toBe "go here first:()"
          expect(buffer.lineForRow(4)).toBe "    if (items.length <= 1) return items;"
          expect(editor.getSelectedBufferRange()).toEqual [[3, 15], [3, 15]]

          editorView.trigger keydownEvent('tab', target: editorView[0])
          expect(editor.getSelectedBufferRange()).toEqual [[2, 14], [2, 14]]
          editor.insertText 'abc'

          editorView.trigger keydownEvent('tab', target: editorView[0])
          expect(editor.getSelectedBufferRange()).toEqual [[2, 40], [2, 40]]

          # tab backwards
          editorView.trigger keydownEvent('tab', shiftKey: true, target: editorView[0])
          expect(editor.getSelectedBufferRange()).toEqual [[2, 14], [2, 17]] # should highlight text typed at tab stop

          editorView.trigger keydownEvent('tab', shiftKey: true, target: editorView[0])
          expect(editor.getSelectedBufferRange()).toEqual [[3, 15], [3, 15]]

          # shift-tab on first tab-stop does nothing
          editorView.trigger keydownEvent('tab', shiftKey: true, target: editorView[0])
          expect(editor.getCursorScreenPosition()).toEqual [3, 15]

          # tab through all tab stops, then tab on last stop to terminate snippet
          editorView.trigger keydownEvent('tab', target: editorView[0])
          editorView.trigger keydownEvent('tab', target: editorView[0])
          editorView.trigger keydownEvent('tab', target: editorView[0])
          expect(buffer.lineForRow(2)).toBe "go here next:(abc) and finally go here:()"
          expect(editor.getMarkerCount()).toBe markerCountBefore

        describe "when tab stops are nested", ->
          it "destroys the inner tab stop if the outer tab stop is modified", ->
            buffer.setText('')
            editor.insertText 't5'
            editorView.trigger 'snippets:expand'
            expect(buffer.lineForRow(0)).toBe '"key": value'
            expect(editor.getSelectedBufferRange()).toEqual [[0, 0], [0, 5]]
            editor.insertText("foo")
            editorView.trigger keydownEvent('tab', target: editorView[0])
            expect(editor.getSelectedBufferRange()).toEqual [[0, 5], [0, 10]]

        describe "when tab stops are separated by blank lines", ->
          it "correctly places the tab stops (regression)", ->
            buffer.setText('')
            editor.insertText 't7'
            editorView.trigger 'snippets:expand'
            editorView.trigger 'snippets:next-tab-stop'
            expect(editor.getCursorBufferPosition()).toEqual [3, 25]

        describe "when the cursor is moved beyond the bounds of the current tab stop", ->
          it "terminates the snippet", ->
            editor.setCursorScreenPosition([2, 0])
            editor.insertText('t2')
            editorView.trigger keydownEvent('tab', target: editorView[0])

            editor.moveCursorUp()
            editor.moveCursorLeft()
            editorView.trigger keydownEvent('tab', target: editorView[0])

            expect(buffer.lineForRow(2)).toBe "go here next:(  ) and finally go here:()"
            expect(editor.getCursorBufferPosition()).toEqual [2, 16]

            # test we can terminate with shift-tab
            editor.setCursorScreenPosition([4, 0])
            editor.insertText('t2')
            editorView.trigger keydownEvent('tab', target: editorView[0])
            editorView.trigger keydownEvent('tab', target: editorView[0])

            editor.moveCursorRight()
            editorView.trigger keydownEvent('tab', shiftKey: true, target: editorView[0])
            expect(editor.getCursorBufferPosition()).toEqual [4, 15]

        describe "when the cursor is moved within the bounds of the current tab stop", ->
          it "should not terminate the snippet", ->
            editor.setCursorScreenPosition([0, 0])
            editor.insertText('t8')
            editorView.trigger keydownEvent('tab', target: editorView[0])

            expect(buffer.lineForRow(0)).toBe "with placeholder test"
            editor.moveCursorRight()
            editor.moveCursorLeft()
            editor.insertText("foo")
            expect(buffer.lineForRow(0)).toBe "with placeholder tesfoot"

            editorView.trigger keydownEvent('tab', target: editorView[0])
            expect(buffer.lineForRow(1)).toBe "without placeholder var quicksort = function () {"
            editor.insertText("test")
            expect(buffer.lineForRow(1)).toBe "without placeholder testvar quicksort = function () {"
            editor.moveCursorLeft()
            editor.insertText("foo")
            expect(buffer.lineForRow(1)).toBe "without placeholder tesfootvar quicksort = function () {"

        describe "when the backspace is press within the bounds of the current tab stop", ->
          it "should not terminate the snippet", ->
            editor.setCursorScreenPosition([0, 0])
            editor.insertText('t8')
            editorView.trigger keydownEvent('tab', target: editorView[0])

            expect(buffer.lineForRow(0)).toBe "with placeholder test"
            editor.moveCursorRight()
            editor.backspace()
            editor.insertText("foo")
            expect(buffer.lineForRow(0)).toBe "with placeholder tesfoo"

            editorView.trigger keydownEvent('tab', target: editorView[0])
            expect(buffer.lineForRow(1)).toBe "without placeholder var quicksort = function () {"
            editor.insertText("test")
            expect(buffer.lineForRow(1)).toBe "without placeholder testvar quicksort = function () {"
            editor.backspace()
            editor.insertText("foo")
            expect(buffer.lineForRow(1)).toBe "without placeholder tesfoovar quicksort = function () {"

      describe "when the snippet contains hard tabs", ->
        describe "when the edit session is in soft-tabs mode", ->
          it "translates hard tabs in the snippet to the appropriate number of spaces", ->
            expect(editor.getSoftTabs()).toBeTruthy()
            editor.insertText("t3")
            editorView.trigger keydownEvent('tab', target: editorView[0])
            expect(buffer.lineForRow(1)).toBe "  line 2"
            expect(editor.getCursorBufferPosition()).toEqual [1, 8]

        describe "when the edit session is in hard-tabs mode", ->
          it "inserts hard tabs in the snippet directly", ->
            editor.setSoftTabs(false)
            editor.insertText("t3")
            editorView.trigger keydownEvent('tab', target: editorView[0])
            expect(buffer.lineForRow(1)).toBe "\tline 2"
            expect(editor.getCursorBufferPosition()).toEqual [1, 7]

      describe "when the snippet prefix is indented", ->
        describe "when the snippet spans a single line", ->
          it "does not indent the next line", ->
            editor.setCursorScreenPosition([2, Infinity])
            editor.insertText ' t1'
            editorView.trigger 'snippets:expand'
            expect(buffer.lineForRow(3)).toBe "    var pivot = items.shift(), current, left = [], right = [];"

        describe "when the snippet spans multiple lines", ->
          it "indents the subsequent lines of the snippet to be even with the start of the first line", ->
            expect(editor.getSoftTabs()).toBeTruthy()
            editor.setCursorScreenPosition([2, Infinity])
            editor.insertText ' t3'
            editorView.trigger 'snippets:expand'
            expect(buffer.lineForRow(2)).toBe "    if (items.length <= 1) return items; line 1"
            expect(buffer.lineForRow(3)).toBe "      line 2"
            expect(editor.getCursorBufferPosition()).toEqual [3, 12]

      describe "when multiple snippets match the prefix", ->
        it "expands the snippet that is the longest match for the prefix", ->
          editor.insertText('t113')
          expect(editor.getCursorScreenPosition()).toEqual [0, 4]

          editorView.trigger keydownEvent('tab', target: editorView[0])
          expect(buffer.lineForRow(0)).toBe "t113  var quicksort = function () {"
          expect(editor.getCursorScreenPosition()).toEqual [0, 6]

          editor.undo()
          editor.undo()

          editor.insertText("tt1")
          expect(editor.getCursorScreenPosition()).toEqual [0, 3]

          editorView.trigger keydownEvent('tab', target: editorView[0])
          expect(buffer.lineForRow(0)).toBe "this is another testvar quicksort = function () {"
          expect(editor.getCursorScreenPosition()).toEqual [0, 20]

          editor.undo()
          editor.undo()

          editor.insertText("@t1")
          expect(editor.getCursorScreenPosition()).toEqual [0, 3]

          editorView.trigger keydownEvent('tab', target: editorView[0])
          expect(buffer.lineForRow(0)).toBe "@this is a testvar quicksort = function () {"
          expect(editor.getCursorScreenPosition()).toEqual [0, 15]

    describe "when the letters preceding the cursor don't match a snippet", ->
      it "inserts a tab as normal", ->
        editor.insertText("xxte")
        expect(editor.getCursorScreenPosition()).toEqual [0, 4]

        editorView.trigger keydownEvent('tab', target: editorView[0])
        expect(buffer.lineForRow(0)).toBe "xxte  var quicksort = function () {"
        expect(editor.getCursorScreenPosition()).toEqual [0, 6]

    describe "when text is selected", ->
      it "inserts a tab as normal", ->
        editor.insertText("t1")
        editor.setSelectedBufferRange([[0, 0], [0, 2]])

        editorView.trigger keydownEvent('tab', target: editorView[0])
        expect(buffer.lineForRow(0)).toBe "  t1var quicksort = function () {"
        expect(editor.getSelectedBufferRange()).toEqual [[0, 0], [0, 4]]

    describe "when a previous snippet expansion has just been undone", ->
      it "expands the snippet based on the current prefix rather than jumping to the old snippet's tab stop", ->
        editor.insertText 't6\n'
        editor.setCursorBufferPosition [0, 2]
        editorView.trigger keydownEvent('tab', target: editorView[0])
        expect(buffer.lineForRow(0)).toBe "first line"
        editor.undo()
        expect(buffer.lineForRow(0)).toBe "t6"
        editorView.trigger keydownEvent('tab', target: editorView[0])
        expect(buffer.lineForRow(0)).toBe "first line"

    describe "when the prefix contains non-word characters", ->
      it "selects the non-word characters as part of the prefix", ->
        editor.insertText("@unique")
        expect(editor.getCursorScreenPosition()).toEqual [0, 7]

        editorView.trigger keydownEvent('tab', target: editorView[0])
        expect(buffer.lineForRow(0)).toBe "@unique seevar quicksort = function () {"
        expect(editor.getCursorScreenPosition()).toEqual [0, 11]

        editor.setCursorBufferPosition [10, 0]
        editor.insertText("'@unique")

        editorView.trigger keydownEvent('tab', target: editorView[0])
        expect(buffer.lineForRow(10)).toBe "'@unique see"
        expect(editor.getCursorScreenPosition()).toEqual [10, 12]

      it "does not select the whitespace before the prefix", ->
        editor.insertText("a; @unique")
        expect(editor.getCursorScreenPosition()).toEqual [0, 10]

        editorView.trigger keydownEvent('tab', target: editorView[0])
        expect(buffer.lineForRow(0)).toBe "a; @unique seevar quicksort = function () {"
        expect(editor.getCursorScreenPosition()).toEqual [0, 14]

    describe "when snippet contains tabstops with or without placeholder", ->
      it "should create two markers", ->
        markerCountBefore = editor.getMarkerCount()
        editor.setCursorScreenPosition([0, 0])
        editor.insertText('t8')
        editorView.trigger keydownEvent('tab', target: editorView[0])
        expect(buffer.lineForRow(0)).toBe "with placeholder test"
        expect(buffer.lineForRow(1)).toBe "without placeholder var quicksort = function () {"
        expect(editor.getMarkerCount()).toBe 3

        expect(editor.getSelectedBufferRange()).toEqual [[0, 17], [0, 21]]

        editorView.trigger keydownEvent('tab', target: editorView[0])
        expect(editor.getSelectedBufferRange()).toEqual [[1, 20], [1, 20]]

    describe "when snippet contains multi-caret tabstops with or without placeholder", ->
      it "should create two markers", ->
        editor.setCursorScreenPosition([0, 0])
        editor.insertText('t9')
        editorView.trigger keydownEvent('tab', target: editorView[0])
        expect(buffer.lineForRow(0)).toBe "with placeholder test"
        expect(buffer.lineForRow(1)).toBe "without placeholder var quicksort = function () {"
        editor.insertText('hello')
        expect(buffer.lineForRow(0)).toBe "with placeholder hello"
        expect(buffer.lineForRow(1)).toBe "without placeholder hellovar quicksort = function () {"

    describe "when the snippet contains tab stops with an index >= 10", ->
      it "parses and orders the indices correctly", ->
        editor.setText('t10')
        editor.setCursorScreenPosition([0, 3])
        editorView.trigger keydownEvent('tab', target: editorView[0])
        expect(editor.getText()).toBe "hello large indices"
        expect(editor.getCursorBufferPosition()).toEqual [0, 19]
        editorView.trigger keydownEvent('tab', target: editorView[0])
        expect(editor.getCursorBufferPosition()).toEqual [0, 5]
        editorView.trigger keydownEvent('tab', target: editorView[0])
        expect(editor.getSelectedBufferRange()).toEqual [[0, 6], [0, 11]]

    describe "when there are multiple cursors", ->
      describe "when the cursors share a common snippet prefix", ->
        it "expands the snippet for all cursors and allows simultaneous editing", ->
          editor.insertText('t9')
          editor.setCursorBufferPosition([12, 2])
          editor.insertText(' t9')
          editor.addCursorAtBufferPosition([0, 2])
          editorView.trigger keydownEvent('tab', target: editorView[0])

          expect(buffer.lineForRow(0)).toBe "with placeholder test"
          expect(buffer.lineForRow(1)).toBe "without placeholder var quicksort = function () {"
          expect(buffer.lineForRow(13)).toBe "}; with placeholder test"
          expect(buffer.lineForRow(14)).toBe "without placeholder "

          editor.insertText('hello')
          expect(buffer.lineForRow(0)).toBe "with placeholder hello"
          expect(buffer.lineForRow(1)).toBe "without placeholder hellovar quicksort = function () {"
          expect(buffer.lineForRow(13)).toBe "}; with placeholder hello"
          expect(buffer.lineForRow(14)).toBe "without placeholder hello"

        describe "when there are many tabstops", ->
          it "moves the cursors between the tab stops for their corresponding snippet when tab and shift-tab are pressed", ->
            editor.addCursorAtBufferPosition([7, 5])
            editor.addCursorAtBufferPosition([12, 2])
            editor.insertText('t11')
            editorView.trigger keydownEvent('tab', target: editorView[0])

            cursors = editor.getCursors()
            expect(cursors.length).toEqual 3

            expect(cursors[0].getBufferPosition()).toEqual [0, 3]
            expect(cursors[1].getBufferPosition()).toEqual [7, 8]
            expect(cursors[2].getBufferPosition()).toEqual [12, 5]
            expect(cursors[0].selection.isEmpty()).toBe true
            expect(cursors[1].selection.isEmpty()).toBe true
            expect(cursors[2].selection.isEmpty()).toBe true

            editorView.trigger keydownEvent('tab', target: editorView[0])
            expect(cursors[0].getBufferPosition()).toEqual [0, 7]
            expect(cursors[1].getBufferPosition()).toEqual [7, 12]
            expect(cursors[2].getBufferPosition()).toEqual [12, 9]
            expect(cursors[0].selection.isEmpty()).toBe false
            expect(cursors[1].selection.isEmpty()).toBe false
            expect(cursors[2].selection.isEmpty()).toBe false
            expect(cursors[0].selection.getText()).toEqual 'two'
            expect(cursors[1].selection.getText()).toEqual 'two'
            expect(cursors[2].selection.getText()).toEqual 'two'

            editorView.trigger keydownEvent('tab', target: editorView[0])
            expect(cursors[0].getBufferPosition()).toEqual [0, 13]
            expect(cursors[1].getBufferPosition()).toEqual [7, 18]
            expect(cursors[2].getBufferPosition()).toEqual [12, 15]
            expect(cursors[0].selection.isEmpty()).toBe true
            expect(cursors[1].selection.isEmpty()).toBe true
            expect(cursors[2].selection.isEmpty()).toBe true

            editorView.trigger keydownEvent('tab', target: editorView[0])
            expect(cursors[0].getBufferPosition()).toEqual [0, 0]
            expect(cursors[1].getBufferPosition()).toEqual [7, 5]
            expect(cursors[2].getBufferPosition()).toEqual [12, 2]
            expect(cursors[0].selection.isEmpty()).toBe true
            expect(cursors[1].selection.isEmpty()).toBe true
            expect(cursors[2].selection.isEmpty()).toBe true

      describe "when the cursors do not share common snippet prefixes", ->
        it "inserts tabs as normal", ->
          editor.insertText('t9')
          editor.setCursorBufferPosition([12, 2])
          editor.insertText(' t8')
          editor.addCursorAtBufferPosition([0, 2])
          editorView.trigger keydownEvent('tab', target: editorView[0])
          expect(buffer.lineForRow(0)).toBe "t9  var quicksort = function () {"
          expect(buffer.lineForRow(12)).toBe "}; t8 "

      describe "when a snippet is triggered within an existing snippet expansion", ->
        it "aborts the snippet expansion and expands the new snippet", ->
          editor.addCursorAtBufferPosition([7, 5])
          editor.addCursorAtBufferPosition([12, 2])
          editor.insertText('t11')
          editorView.trigger keydownEvent('tab', target: editorView[0])
          editorView.trigger keydownEvent('tab', target: editorView[0])

          editor.insertText('t1')
          editorView.trigger keydownEvent('tab', target: editorView[0])

          cursors = editor.getCursors()
          expect(cursors.length).toEqual 3

          expect(cursors[0].getBufferPosition()).toEqual [0, 18]
          expect(cursors[1].getBufferPosition()).toEqual [7, 23]
          expect(cursors[2].getBufferPosition()).toEqual [12, 20]
          expect(cursors[0].selection.isEmpty()).toBe true
          expect(cursors[1].selection.isEmpty()).toBe true
          expect(cursors[2].selection.isEmpty()).toBe true
          expect(buffer.lineForRow(0)).toBe "one this is a test threevar quicksort = function () {"
          expect(buffer.lineForRow(7)).toBe "    }one this is a test three"
          expect(buffer.lineForRow(12)).toBe "};one this is a test three"

  describe "snippet loading", ->
    [configDirPath, packageWithSnippets, packageWithBrokenSnippets] = []

    beforeEach ->
      packageWithBrokenSnippets = atom.packages.loadPackage(path.join(__dirname, 'fixtures', 'package-with-broken-snippets'))
      packageWithSnippets =  atom.packages.loadPackage(path.join(__dirname, 'fixtures', 'package-with-snippets'))
      configDirPath = temp.mkdirSync('atom-config-dir-')

      jasmine.unspy(window, "setTimeout")
      jasmine.unspy(snippets, 'loadAll')
      spyOn(atom.packages, 'getLoadedPackages').andReturn [packageWithSnippets, packageWithBrokenSnippets]
      spyOn(atom, 'getConfigDirPath').andReturn configDirPath

    afterEach ->
      # Unspy here so other afterEach blocks don't run with this spy active
      jasmine.unspy(atom.packages, 'getLoadedPackages')

    it "loads non-hidden snippet files from all atom packages with snippets directories, logging a warning if a file can't be parsed", ->
      spyOn(console, 'warn')
      snippets.loaded = false
      snippets.loadAll()

      waitsFor "all snippets to load", 30000, -> snippets.loaded

      runs ->
        expect(atom.syntax.getProperty(['.test'], 'snippets.test')?.constructor).toBe Snippet

        # warn about junk-file, but don't even try to parse a hidden file
        expect(console.warn).toHaveBeenCalled()
        expect(console.warn.calls.length).toBe 1

    it "loads ~/.atom/snippets.json when it exists", ->
      fs.writeFileSync path.join(configDirPath, 'snippets.json'), """
        {
          ".foo": {
            "foo snippet": {
              "prefix": "foo",
              "body": "bar"
            }
          }
        }
      """
      spyOn(console, 'warn')
      snippets.loaded = false
      snippets.loadAll()

      waitsFor "all snippets to load", 30000, -> snippets.loaded

      runs ->
        expect(atom.syntax.getProperty(['.foo'], 'snippets.foo')?.constructor).toBe Snippet

    it "loads ~/.atom/snippets.cson when it exists", ->
      fs.writeFileSync path.join(configDirPath, 'snippets.cson'), """
        ".foo":
          "foo snippet":
            "prefix": "foo"
            "body": "bar"
      """
      spyOn(console, 'warn')
      snippets.loaded = false
      snippets.loadAll()

      waitsFor "all snippets to load", 30000, -> snippets.loaded

      runs ->
        expect(atom.syntax.getProperty(['.foo'], 'snippets.foo')?.constructor).toBe Snippet

    it "loads the bundled snippet template snippets", ->
      spyOn(console, 'warn')
      snippets.loaded = false
      snippets.loadAll()

      waitsFor "all snippets to load", 30000, -> snippets.loaded

      runs ->
        expect(atom.syntax.getProperty(['.source.json'], 'snippets.snip')?.constructor).toBe Snippet
        expect(atom.syntax.getProperty(['.source.coffee'], 'snippets.snip')?.constructor).toBe Snippet

  describe "snippet body parser", ->
    it "breaks a snippet body into lines, with each line containing tab stops at the appropriate position", ->
      bodyTree = snippets.getBodyParser().parse """
        the quick brown $1fox ${2:jumped ${3:over}
        }the ${4:lazy} dog
      """

      expect(bodyTree).toEqual [
        "the quick brown ",
        { index: 1, content: [] },
        "fox ",
        {
          index: 2,
          content: [
            "jumped ",
            { index: 3, content: ["over"]},
            "\n"
          ],
        }
        "the "
        { index: 4, content: ["lazy"] },
        " dog"
      ]

    it "removes interpolated variables in placeholder text (we don't currently support it)", ->
      bodyTree = snippets.getBodyParser().parse """
        module ${1:ActiveRecord::${TM_FILENAME/(?:\\A|_)([A-Za-z0-9]+)(?:\\.rb)?/(?2::\\u$1)/g}}
      """

      expect(bodyTree).toEqual [
        "module ",
        {
          "index": 1,
          "content": ["ActiveRecord::", ""]
        }
      ]

  describe "when atom://.atom/snippets is opened", ->
    it "opens ~/.atom/snippets.cson", ->
      atom.workspaceView.destroyActivePaneItem()
      configDirPath = temp.mkdirSync('atom-config-dir-')
      spyOn(atom, 'getConfigDirPath').andReturn configDirPath
      atom.workspaceView.open('atom://.atom/snippets')

      waitsFor ->
        atom.workspace.getActiveEditor()?

      runs ->
        expect(atom.workspace.getActiveEditor().getUri()).toBe path.join(configDirPath, 'snippets.cson')

  describe "when ~/.atom/snippets.cson changes", ->
    it "reloads the snippets", ->
      jasmine.unspy(window, "setTimeout")
      jasmine.unspy(snippets, 'loadAll')
      spyOn(snippets, 'loadPackageSnippets').andCallFake ->
        process.nextTick -> snippets.doneLoading()
      configDirPath = temp.mkdirSync('atom-config-dir-')
      spyOn(atom, 'getConfigDirPath').andReturn configDirPath
      snippetsPath = path.join(configDirPath, 'snippets.cson')
      fs.writeFileSync(snippetsPath, '')

      snippets.loaded = false
      snippets.loadAll()

      waitsFor "all snippets to load", 30000, -> snippets.loaded

      runs ->
        expect(atom.syntax.getProperty(['.test'], 'snippets.test')).toBeUndefined()
        fs.writeFileSync snippetsPath, """
          ".test":
            "Test Snippet":
              prefix: "test"
              body: "testing 123"
        """

      waitsFor "snippets to be added", ->
        atom.syntax.getProperty(['.test'], 'snippets.test')?

      runs ->
        expect(atom.syntax.getProperty(['.test'], 'snippets.test')?.constructor).toBe Snippet
        fs.removeSync(snippetsPath)

      waitsFor "snippets to be removed", ->
        atom.syntax.getProperty(['.test'], 'snippets.test')?

  describe "snippet insertion API", ->
    it "will automatically parse snippet definition and replace selection", ->
      editor.setSelectedBufferRange([[0, 4], [0, 13]])
      Snippets.insert("hello ${1:world}", editor)

      expect(buffer.lineForRow(0)).toBe "var hello world = function () {"
      expect(editor.getMarkerCount()).toBe 2
      expect(editor.getSelectedBufferRange()).toEqual [[0, 10], [0, 15]]

  describe "snippet available selector", ->
    availableSnippetsView = null

    beforeEach ->
      snippets.add __filename,
        ".source.js":
          "test":
            prefix: "test"
            body: "${1:Test pass you will}, young "

          "challenge":
            prefix: "chal"
            body: "$1: ${2:To pass this challenge}"

      availableSnippetsView = new SnippetsAvailable(snippets)
      availableSnippetsView.toggle(editor)

    it "will draw a SelectListView to select a snippet from the snippets passed to the constructor", ->
      expect(availableSnippetsView.getSelectedItem().prefix).toBe 'test'
      expect(availableSnippetsView.getSelectedItem().name).toBe 'test'
      expect(availableSnippetsView.getSelectedItem().bodyText).toBe '${1:Test pass you will}, young '

      availableSnippetsView.filterEditorView.trigger 'core:move-down'
      expect(availableSnippetsView.getSelectedItem().prefix).toBe 'chal'
      expect(availableSnippetsView.getSelectedItem().name).toBe 'challenge'
      expect(availableSnippetsView.getSelectedItem().bodyText).toBe '$1: ${2:To pass this challenge}'

    it "will write the selected snippet to the editor as snippet", ->
      availableSnippetsView.filterEditorView.trigger 'core:confirm'
      expect(editor.getCursorScreenPosition()).toEqual [0, 18]
      expect(editor.getSelectedText()).toBe 'Test pass you will'
      expect(buffer.lineForRow(0)).toBe 'Test pass you will, young var quicksort = function () {'<|MERGE_RESOLUTION|>--- conflicted
+++ resolved
@@ -103,13 +103,18 @@
               hello${10} ${11:large} indices${1}
             """
 
-<<<<<<< HEAD
           "no body":
             prefix: "bad1"
 
           "number body":
             prefix: "bad2"
             body: 100
+
+          "many tabstops":
+            prefix: "t11"
+            body: """
+              $0one${1} ${2:two} three${3}
+            """
 
     describe "when the snippet body is invalid or missing", ->
       it "does not register the snippet", ->
@@ -122,13 +127,6 @@
         editor.setText('bad2')
         editorView.trigger 'snippets:expand'
         expect(buffer.getText()).toBe 'bad2'
-=======
-          "many tabstops":
-            prefix: "t11"
-            body: """
-              $0one${1} ${2:two} three${3}
-            """
->>>>>>> a4f9134d
 
     describe "when the letters preceding the cursor trigger a snippet", ->
       describe "when the snippet contains no tab stops", ->
